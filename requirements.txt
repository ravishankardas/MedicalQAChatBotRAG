--- conflicted
+++ resolved
@@ -17,7 +17,6 @@
 langchain-chroma
 
 
-<<<<<<< HEAD
 streamlit
 langchain
 langchain-community
@@ -43,7 +42,4 @@
 boto3
 
 
-sqlite3 >= 3.35.0
-=======
-sqlite3 >= 3.35.0.
->>>>>>> 5bb681ea
+sqlite3 >= 3.35.0